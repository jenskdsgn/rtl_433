--- conflicted
+++ resolved
@@ -300,11 +300,8 @@
     [215]  Altronics X7064 temperature and humidity sensor
     [216]* ANT and ANT+ devices
     [217]  EMOS E6016 rain gauge
-<<<<<<< HEAD
-    [218]  ELRO Remote home control (AB440R)
-=======
     [218]  Microchip HCS200/HCS300 KeeLoq Hopping Encoder based remotes (FSK)
->>>>>>> 9eec4611
+    [219]  ELRO Remote home control (AB440R)
 
 * Disabled by default, use -R n or a conf file to enable
 
